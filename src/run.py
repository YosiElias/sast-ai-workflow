--- conflicted
+++ resolved
@@ -14,14 +14,9 @@
     read_cve_html_file,
     print_conclusion,
     get_human_verified_results,
-<<<<<<< HEAD
-    validate_environment,
-    print_config
-=======
     validate_configurations,
     load_config,
     download_repo
->>>>>>> 8c8d506b
 )
 from model.EvaluationSummary import EvaluationSummary
 from model.SummaryInfo import SummaryInfo
@@ -44,15 +39,6 @@
 
 LLM_API_KEY = os.environ.get("LLM_API_KEY")
 
-<<<<<<< HEAD
-LLM_URL = os.environ.get("LLM_URL")
-LLM_API_KEY = os.environ.get("LLM_API_KEY")
-LLM_MODEL_NAME = os.environ.get("LLM_MODEL_NAME")
-EMBEDDINGS_LLM_MODEL_NAME = os.environ.get("EMBEDDINGS_LLM_MODEL_NAME")
-REPORT_FILE_PATH = os.environ.get("REPORT_FILE_PATH")
-GIT_REPO_PATH = os.environ.get("GIT_REPO_PATH")
-USE_FALSE_POSITIVE_DATA = os.environ.get("USE_FALSE_POSITIVE_DATA")
-=======
 def print_config():
     print("".center(80, '-'))
     print("LLM_URL=", LLM_URL)
@@ -67,7 +53,6 @@
     print("CALCULATE_METRICS=", CALCULATE_METRICS)
     print("DOWNLOAD_GIT_REPO=", DOWNLOAD_GIT_REPO)
     print("".center(80, '-'))
->>>>>>> 8c8d506b
 
 os.environ["TOKENIZERS_PARALLELISM"] = "false"
 
@@ -93,99 +78,6 @@
     selected_issue_set = set([f"def{i}" for i in range(1, 3)]) # WE SHOULD REMOVE THIS WHEN WE RUN ENTIRE REPORT!
     already_seen_issue_ids = capture_known_issues(llm_service, set(e for e in issue_list if e.id in selected_issue_set))
 
-<<<<<<< HEAD
-=======
-    if os.path.exists("./../faiss_index/index.faiss"):
-        print("Loading source code embeddings from file index")
-        src_db = FAISS.load_local("./../faiss_index", main_process.get_embedding_llm(),
-                                  allow_dangerous_deserialization=True)
-    else:
-        code_text = create_embeddings_for_all_project_files()
-        src_embed_list = code_text if len(code_text) > 0 else []
-        start = time.time()
-        print("Creating embeddings for source code...")
-        src_db = main_process.create_vdb(src_embed_list)
-        src_db.save_local("./../faiss_index")
-
-        end = time.time()
-        print(f"Src project files have embedded completely. It took : {end - start} seconds")
-
-    if USE_KNOWN_FALSE_POSITIVE_FILE:
-        # Reading known false-positives
-        text_false_positives = []
-        for doc in read_known_errors_file(KNOWN_FALSE_POSITIVE_FILE_PATH):
-            text_false_positives.append(doc.page_content)
-
-        false_positive_db = main_process.create_vdb(text_false_positives)
-        src_db.merge_from(false_positive_db)
-    else:
-        print("Skipping known false positive file as per configuration.")
-
-    # Main loop
-    # selected_issue_list = [
-    #     "def2",
-    #     "def133",
-    #     "def3",
-    #     "def134",
-    #     "def135",
-    #     "def136",
-    #     "def5",
-    #     "def137",
-    #     "def138",
-    #     "def10",
-    #     "def11",
-    #     "def12",
-    #     "def15",
-    #     "def16",
-    #     "def17",
-    #     "def18",
-    #     "def19",
-    #     "def24",
-    #     "def25",
-    #     "def26",
-    #     "def27",
-    #     "def33",
-    #     "def139",
-    #     "def37",
-    #     "def35",
-    #     "def36",
-    #     "def45",
-    #     "def44",
-    #     "def46",
-    #     "def140",
-    #     "def56",
-    #     "def59",
-    #     "def60",
-    #     "def61",
-    #     "def63",
-    #     "def65",
-    #     "def141",
-    #     "def67",
-    #     "def66",
-    #     "def69",
-    #     "def71",
-    #     "def72",
-    #     "def73",
-    #     "def74",
-    #     "def86",
-    #     "def90",
-    #     "def91",
-    #     "def89",
-    #     "def131"
-    # ]
-    selected_issue_list = [
-        "def11",  # 1
-        # "def12",  # 2
-        # "def13",  # 3
-        # "def14",  # 4
-        # "def15",  # 5
-        # "def20",  # 6
-        # "def23",  # 7
-        # "def35",  # 8
-        # "def50",  # 9
-        # "def62"  # 10
-    ]
->>>>>>> 8c8d506b
     for issue in issue_list:
         if issue.id not in selected_issue_set: # WE SHOULD REMOVE THIS WHEN WE RUN ENTIRE REPORT!
             continue
@@ -196,10 +88,6 @@
         question = "Investigate if the following problem need to fix or can be considered false positive. " + issue.trace
         prompt, response = llm_service.final_judge(vector_db, question)
 
-<<<<<<< HEAD
-        metric_request = metric_request_from_prompt(prompt, response)
-        score = metric_handler.evaluate_datasets(metric_request)
-=======
         # let's calculate numbers for quality of the response we received here!
         if CALCULATE_METRICS:
             metric_request = metric_request_from_prompt(prompt, response)
@@ -208,8 +96,7 @@
         else:
             print("Skipping metrics calculation as per configuration.")
             score = None
-        
->>>>>>> 8c8d506b
+
         summary_data.append((issue, SummaryInfo(response, score)))
 
         pbar.update(1)
@@ -219,11 +106,7 @@
 evaluation_summary = EvaluationSummary(summary_data, ground_truth)
 
 try:
-<<<<<<< HEAD
-    write_to_excel_file(summary_data, evaluation_summary)
-=======
     write_to_excel_file(summary_data, evaluation_summary, OUTPUT_FILE_PATH)
->>>>>>> 8c8d506b
 except Exception as e:
     print("Error occurred while generating excel file:", e)
 finally:
